import json
from math import ceil
from typing import Dict, Any, List, Optional

import gym
import numpy as np
import torch
import torch.nn as nn
import torch.optim as optim
from torch.optim.lr_scheduler import LambdaLR
from torchvision import models

from models.resnet_tensor_object_nav_models import ResnetTensorObjectNavActorCritic
from onpolicy_sync.losses import PPO
from onpolicy_sync.losses.ppo import PPOConfig
from rl_ai2thor.ai2thor_sensors import RGBSensorThor, GoalObjectTypeThorSensor
from rl_base.experiment_config import ExperimentConfig
from rl_base.preprocessor import ObservationSet
from rl_base.task import TaskSampler
from rl_habitat.habitat_preprocessors import ResnetPreProcessorHabitat
from rl_robothor.robothor_task_samplers import ObjectNavTaskSampler
from rl_robothor.robothor_tasks import ObjectNavTask
from utils.experiment_utils import Builder, PipelineStage, TrainingPipeline, LinearDecay
from utils.viz_utils import (
    SimpleViz,
    TrajectoryViz,
    ActorViz,
    AgentViewViz,
<<<<<<< HEAD
    TensorViz1D,
=======
>>>>>>> d1afa37a
    TensorViz2D,
)


class ObjectNavRoboThorRGBDDPPOCVPRExperimentConfig(ExperimentConfig):
    """An Object Navigation experiment configuration in RoboThor."""

    TRAIN_SCENES = [
        "FloorPlan_Train%d_%d" % (wall + 1, furniture + 1)
        for wall in range(12)
        for furniture in range(5)
    ]

    VALID_SCENES = [
        "FloorPlan_Val%d_%d" % (wall + 1, furniture + 1)
        for wall in range(3)
        for furniture in range(5)
    ]

    # TEST_SCENES = [
    #     "FloorPlan_test-dev%d_%d" % (wall + 1, furniture + 1)
    #     for wall in range(2)
    #     for furniture in range(2)
    # ]
    TEST_SCENES = "rl_robothor/data/val.json"
    NUM_TEST_SCENES = 8  # 6116
    ep_ids = None
    video_ids = None
    TEST_SHIFT = 2000

    CAMERA_WIDTH = 400
    CAMERA_HEIGHT = 300

    SCREEN_SIZE = 224

    MAX_STEPS = 500
    ADVANCE_SCENE_ROLLOUT_PERIOD = 10000000000000  # if more than 1 scene per worker

    VALIDATION_SAMPLES_PER_SCENE = 1

    NUM_PROCESSES = 60  # TODO 2 for debugging

    TARGET_TYPES = sorted(
        [
            "AlarmClock",
            "Apple",
            "BaseballBat",
            "BasketBall",
            "Bowl",
            "GarbageCan",
            "HousePlant",
            "Laptop",
            "Mug",
            "Remote",  # now it's called RemoteControl, so all epsiodes for this object will be random
            "SprayBottle",
            "Television",
            "Vase",
            # 'AlarmClock',
            # 'Apple',
            # 'BasketBall',
            # 'Mug',
            # 'Television',
        ]
    )

    SENSORS = [
        RGBSensorThor(
            {
                "height": SCREEN_SIZE,
                "width": SCREEN_SIZE,
                "use_resnet_normalization": True,
                "uuid": "rgb_lowres",
            }
        ),
        GoalObjectTypeThorSensor({"object_types": TARGET_TYPES,}),
    ]

    PREPROCESSORS = [
        Builder(
            ResnetPreProcessorHabitat,
            dict(
                config={
                    "input_height": SCREEN_SIZE,
                    "input_width": SCREEN_SIZE,
                    "output_width": 7,
                    "output_height": 7,
                    "output_dims": 512,
                    "pool": False,
                    "torchvision_resnet_model": models.resnet18,
                    "input_uuids": ["rgb_lowres"],
                    "output_uuid": "rgb_resnet",
                    "parallel": False,  # TODO False for debugging
                }
            ),
        ),
    ]

    OBSERVATIONS = [
        "rgb_resnet",
        "goal_object_type_ind",
    ]

    ENV_ARGS = dict(
        width=CAMERA_WIDTH,
        height=CAMERA_HEIGHT,
        continuousMode=True,
        applyActionNoise=True,
        # agentType="stochastic",
        rotateStepDegrees=45.0,
        visibilityDistance=1.5,
        gridSize=0.25,
        snapToGrid=False,
        agentMode="bot",
        include_private_scenes=True,
    )

    @classmethod
    def tag(cls):
        return "ObjectNavRobothorRGBDDPPO_CVPR"

    @classmethod
    def training_pipeline(cls, **kwargs):
        ppo_steps = int(3e8)
        lr = 3e-4
        num_mini_batch = 1
        update_repeats = 3
        num_steps = 30
        save_interval = 200000
        log_interval = 1
        gamma = 0.99
        use_gae = True
        gae_lambda = 0.95
        max_grad_norm = 0.5
        return TrainingPipeline(
            save_interval=save_interval,
            log_interval=log_interval,
            optimizer_builder=Builder(optim.Adam, dict(lr=lr)),
            num_mini_batch=num_mini_batch,
            update_repeats=update_repeats,
            max_grad_norm=max_grad_norm,
            num_steps=num_steps,
            named_losses={"ppo_loss": Builder(PPO, kwargs={}, default=PPOConfig,)},
            gamma=gamma,
            use_gae=use_gae,
            gae_lambda=gae_lambda,
            advance_scene_rollout_period=cls.ADVANCE_SCENE_ROLLOUT_PERIOD,
            pipeline_stages=[
                PipelineStage(loss_names=["ppo_loss"], end_criterion=ppo_steps)
            ],
            lr_scheduler_builder=Builder(
                LambdaLR, {"lr_lambda": LinearDecay(steps=ppo_steps)}
            ),
        )

    # def machine_params(self, mode="train", **kwargs):
    #     if mode == "train":
    #         nprocesses = 1 if not torch.cuda.is_available() else self.NUM_PROCESSES  # TODO default 2 for debugging
    #         sampler_devices = [1, 2, 3, 4, 5, 6]  # TODO vs4 only has 7 gpus
    #         gpu_ids = [] if not torch.cuda.is_available() else [0]
    #         render_video = False
    #     elif mode == "valid":
    #         nprocesses = 1  # TODO debugging (0)
    #         if not torch.cuda.is_available():
    #             gpu_ids = []
    #         else:
    #             gpu_ids = [0]
    #         render_video = False
    #     elif mode == "test":
    #         nprocesses = 1
    #         if not torch.cuda.is_available():
    #             gpu_ids = []
    #         else:
    #             gpu_ids = [0]
    #         render_video = True
    #     else:
    #         raise NotImplementedError("mode must be 'train', 'valid', or 'test'.")
    #
    #     # Disable parallelization for validation process
    #     prep_args = {}
    #     if mode == "valid":
    #         prep_args["parallel"] = False
    #     observation_set = ObservationSet(
    #         self.OBSERVATIONS, [prep(config=prep_args) for prep in self.PREPROCESSORS], self.SENSORS
    #     ) if nprocesses > 0 else None
    #
    #     return {
    #         "nprocesses": nprocesses,
    #         "gpu_ids": gpu_ids,
    #         "sampler_devices": sampler_devices if mode == "train" else gpu_ids,
    #         "observation_set": observation_set,
    #         "render_video": render_video,
    #     }

    def split_num_processes(self, ndevices):
        assert self.NUM_PROCESSES >= ndevices, "NUM_PROCESSES {} < ndevices {}".format(
            self.NUM_PROCESSES, ndevices
        )
        res = [0] * ndevices
        for it in range(self.NUM_PROCESSES):
            res[it % ndevices] += 1
        return res

    def machine_params(self, mode="train", **kwargs):
        if mode == "train":
            # gpu_ids = [] if not torch.cuda.is_available() else [0]
            # nprocesses = 1 if not torch.cuda.is_available() else self.NUM_PROCESSES
            # sampler_devices = [1]
            # render_video = False
            workers_per_device = 1
            gpu_ids = (
                []
                if not torch.cuda.is_available()
                else [0, 1, 2, 3, 4, 5, 6] * workers_per_device
            )  # TODO vs4 only has 7 gpus
            nprocesses = (
                1
                if not torch.cuda.is_available()
                else self.split_num_processes(len(gpu_ids))
            )
            render_video = False
            visualizer = None
        elif mode == "valid":
            nprocesses = 1
            if not torch.cuda.is_available():
                gpu_ids = []
            else:
                gpu_ids = [0]
            render_video = False
            visualizer = None
        elif mode == "test":
            nprocesses = 1
            if not torch.cuda.is_available():
                gpu_ids = []
            else:
                gpu_ids = [0, 1, 2, 3, 4, 5, 6]  # TODO vs4 only has 7 gpus
            render_video = False
            if self.ep_ids is None:
                with open(self.TEST_SCENES, "r") as f:
                    all_eps = json.load(f)[
                        self.TEST_SHIFT : self.TEST_SHIFT + self.NUM_TEST_SCENES
                    ]  # TODO take a small number of samples from shifted starting point
                    self.ep_ids = [
                        ep["id"] for ep in all_eps[: self.NUM_TEST_SCENES // 2]
                    ]  # TODO keep only first half for first group
                    self.ep_ids = [
                        self.ep_ids,
                        [ep["id"] for ep in all_eps[self.NUM_TEST_SCENES // 2 :]],
                    ]  # TODO keep only second half for second group
                    self.video_ids = [ep["id"] for ep in all_eps[-1:]]

            self.video_ids = ["Val_2_1_Garbage Can_0"]

            # print(self.video_ids)

            visualizer = Builder(
                SimpleViz,
                dict(
                    episode_ids=self.ep_ids,
                    mode="test",
                    v1=Builder(TrajectoryViz, dict()),
                    v2=Builder(
                        AgentViewViz,
                        dict(max_video_length=100, episode_ids=self.video_ids),
                    ),
                    v3=Builder(ActorViz, dict()),
                    # v4=Builder(TensorViz1D, dict()),
                    # v5=Builder(TensorViz1D, dict(rollout_source=("masks"))),
                    v6=Builder(TensorViz2D, dict()),
                ),
            )
        else:
            raise NotImplementedError("mode must be 'train', 'valid', or 'test'.")

        # Disable preprocessor naive parallelization for eval
        if mode in ["valid", "test"]:
            for prep in self.PREPROCESSORS:
                prep.kwargs["config"]["parallel"] = False

        observation_set = (
            Builder(
                ObservationSet,
                kwargs=dict(
                    source_ids=self.OBSERVATIONS,
                    all_preprocessors=self.PREPROCESSORS,
                    all_sensors=self.SENSORS,
                ),
            )
            if nprocesses > 0
            else None
        )

        return {
            "nprocesses": nprocesses,
            "gpu_ids": gpu_ids,
            "observation_set": observation_set,
            "render_video": render_video,
            "visualizer": visualizer,
        }

    @classmethod
    def create_model(cls, **kwargs) -> nn.Module:
        return ResnetTensorObjectNavActorCritic(
            action_space=gym.spaces.Discrete(len(ObjectNavTask.action_names())),
            observation_space=kwargs["observation_set"].observation_spaces,
            goal_sensor_uuid="goal_object_type_ind",
            resnet_preprocessor_uuid="rgb_resnet",
            rnn_hidden_size=512,
            goal_dims=32,
        )

    @classmethod
    def make_sampler_fn(cls, **kwargs) -> TaskSampler:
        return ObjectNavTaskSampler(**kwargs)

    @staticmethod
    def _partition_inds(n: int, num_parts: int):
        return np.round(np.linspace(0, n, num_parts + 1, endpoint=True)).astype(
            np.int32
        )

    def _get_sampler_args_for_scene_split(
        self,
        scenes: List[str],
        process_ind: int,
        total_processes: int,
        seeds: Optional[List[int]] = None,
        deterministic_cudnn: bool = False,
    ) -> Dict[str, Any]:
        if total_processes > len(scenes):  # oversample some scenes -> bias
            if total_processes % len(scenes) != 0:
                print(
                    "Warning: oversampling some of the scenes to feed all processes."
                    " You can avoid this by setting a number of workers divisible by the number of scenes"
                )
            scenes = scenes * int(ceil(total_processes / len(scenes)))
            scenes = scenes[: total_processes * (len(scenes) // total_processes)]
        else:
            if len(scenes) % total_processes != 0:
                print(
                    "Warning: oversampling some of the scenes to feed all processes."
                    " You can avoid this by setting a number of workers divisor of the number of scenes"
                )
        inds = self._partition_inds(len(scenes), total_processes)

        return {
            "scenes": scenes[inds[process_ind] : inds[process_ind + 1]],
            "object_types": self.TARGET_TYPES,
            "max_steps": self.MAX_STEPS,
            "sensors": self.SENSORS,
            "action_space": gym.spaces.Discrete(len(ObjectNavTask.action_names())),
            "seed": seeds[process_ind] if seeds is not None else None,
            "deterministic_cudnn": deterministic_cudnn,
            "rewards_config": {
                "step_penalty": -0.01,
                "goal_success_reward": 10.0,
                "failed_stop_reward": 0.0,
                "shaping_weight": 1.0,  # applied to the decrease in distance to target
            },
        }

    def train_task_sampler_args(
        self,
        process_ind: int,
        total_processes: int,
        devices: Optional[List[int]] = None,
        seeds: Optional[List[int]] = None,
        deterministic_cudnn: bool = False,
    ) -> Dict[str, Any]:
        res = self._get_sampler_args_for_scene_split(
            self.TRAIN_SCENES,
            process_ind,
            total_processes,
            seeds=seeds,
            deterministic_cudnn=deterministic_cudnn,
        )
        res["scene_period"] = "manual"
        res["env_args"] = {}
        res["env_args"].update(self.ENV_ARGS)
        res["env_args"]["x_display"] = (
            ("0.%d" % devices[process_ind % len(devices)])
            if devices is not None and len(devices) > 0
            else None
        )
        res["allow_flipping"] = True
        return res

    def valid_task_sampler_args(
        self,
        process_ind: int,
        total_processes: int,
        devices: Optional[List[int]] = None,
        seeds: Optional[List[int]] = None,
        deterministic_cudnn: bool = False,
    ) -> Dict[str, Any]:
        res = self._get_sampler_args_for_scene_split(
            self.VALID_SCENES,
            process_ind,
            total_processes,
            seeds=seeds,
            deterministic_cudnn=deterministic_cudnn,
        )
        res["scene_period"] = self.VALIDATION_SAMPLES_PER_SCENE
        res["max_tasks"] = self.VALIDATION_SAMPLES_PER_SCENE * len(res["scenes"])
        res["env_args"] = {}
        res["env_args"].update(self.ENV_ARGS)
        res["env_args"]["x_display"] = (
            ("0.%d" % devices[process_ind % len(devices)])
            if devices is not None and len(devices) > 0
            else None
        )
        return res

    def test_task_sampler_args(
        self,
        process_ind: int,
        total_processes: int,
        devices: Optional[List[int]] = None,
        seeds: Optional[List[int]] = None,
        deterministic_cudnn: bool = False,
    ) -> Dict[str, Any]:
        inds = self._partition_inds(self.NUM_TEST_SCENES, total_processes)
        res = dict(
            scenes=self.TEST_SCENES,  # special case: dataset file name (triggered by dataset_first, dataset_last >=0)
            object_types=self.TARGET_TYPES,
            max_steps=100,  # TODO self.MAX_STEPS,
            sensors=self.SENSORS,
            action_space=gym.spaces.Discrete(len(ObjectNavTask.action_names())),
            seed=seeds[process_ind] if seeds is not None else None,
            deterministic_cudnn=deterministic_cudnn,
            dataset_first=inds[process_ind]
            + self.TEST_SHIFT,  # TODO sample other episodes
            dataset_last=inds[process_ind + 1]
            - 1
            + self.TEST_SHIFT,  # TODO sample other episodes
            rewards_config={
                "step_penalty": -0.01,
                "goal_success_reward": 10.0,
                "failed_stop_reward": 0.0,
                "shaping_weight": 1.0,  # applied to the decrease in distance to target
            },
        )
        res["env_args"] = {}
        res["env_args"].update(self.ENV_ARGS)
        if isinstance(devices[0], int):
            res["env_args"]["x_display"] = (
                ("0.%d" % devices[process_ind % len(devices)])
                if devices is not None and len(devices) > 0
                else None
            )
        else:
            print("Got devices {}".format(devices))
        return res<|MERGE_RESOLUTION|>--- conflicted
+++ resolved
@@ -26,10 +26,7 @@
     TrajectoryViz,
     ActorViz,
     AgentViewViz,
-<<<<<<< HEAD
     TensorViz1D,
-=======
->>>>>>> d1afa37a
     TensorViz2D,
 )
 
