from typing import Dict, Union

import torch
import typing

from onpolicy_sync.losses.abstract_loss import AbstractActorCriticLoss
from rl_base.common import ActorCriticOutput
from rl_base.distributions import CategoricalDistr


class PPO(AbstractActorCriticLoss):
    def __init__(
        self,
        clip_param,
        value_loss_coef,
        entropy_coef,
        use_clipped_value_loss=True,
        *args,
        **kwargs
    ):
        super().__init__(*args, **kwargs)
        self.clip_param = clip_param
        self.value_loss_coef = value_loss_coef
        self.entropy_coef = entropy_coef
        self.use_clipped_value_loss = use_clipped_value_loss

    def loss(  # type: ignore
        self,
        batch: Dict[str, Union[torch.Tensor, Dict[str, torch.Tensor]]],
        actor_critic_output: ActorCriticOutput[CategoricalDistr],
        *args,
        **kwargs
    ):
<<<<<<< HEAD
        actions = typing.cast(torch.LongTensor, batch["actions"])
        # print(actor_critic_output)
=======
        actions = batch["actions"]
>>>>>>> 50387c25
        values = actor_critic_output.values
        dist_entropy: torch.FloatTensor = actor_critic_output.distributions.entropy().mean()
        action_log_probs = actor_critic_output.distributions.log_probs(actions)

        ratio = torch.exp(action_log_probs - batch["old_action_log_probs"])
        surr1 = ratio * batch["norm_adv_targ"]
        surr2 = (
            torch.clamp(ratio, 1.0 - self.clip_param, 1.0 + self.clip_param)
            * batch["norm_adv_targ"]
        )
        action_loss = -torch.min(surr1, surr2).mean()

        if self.use_clipped_value_loss:
            value_pred_clipped = batch["values"] + (values - batch["values"]).clamp(
                -self.clip_param, self.clip_param
            )
            value_losses = (values - batch["returns"]).pow(2)
            value_losses_clipped = (value_pred_clipped - batch["returns"]).pow(2)
            value_loss = 0.5 * torch.max(value_losses, value_losses_clipped).mean()
        else:
            value_loss = (
                0.5
                * (typing.cast(torch.FloatTensor, batch["returns"]) - values)
                .pow(2)
                .mean()
            )

        total_loss = (
            value_loss * self.value_loss_coef
            + action_loss
            - dist_entropy * self.entropy_coef
        )

        return (
            total_loss,
            {
                "ppo_total": total_loss.item(),
                "value": value_loss.item(),
                "action": action_loss.item(),
                "entropy": -dist_entropy.item(),
            },
        )<|MERGE_RESOLUTION|>--- conflicted
+++ resolved
@@ -31,12 +31,7 @@
         *args,
         **kwargs
     ):
-<<<<<<< HEAD
         actions = typing.cast(torch.LongTensor, batch["actions"])
-        # print(actor_critic_output)
-=======
-        actions = batch["actions"]
->>>>>>> 50387c25
         values = actor_critic_output.values
         dist_entropy: torch.FloatTensor = actor_critic_output.distributions.entropy().mean()
         action_log_probs = actor_critic_output.distributions.log_probs(actions)
