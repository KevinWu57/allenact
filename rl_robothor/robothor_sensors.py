from typing import Any, Tuple, Optional

import gym
import numpy as np
import quaternion  # noqa # pylint: disable=unused-import

<<<<<<< HEAD
from rl_robothor.robothor_environment import RoboThorEnvironment, RoboThorCachedEnvironment
from rl_robothor.robothor_tasks import PointNavTask
from rl_base.task import Task
from rl_base.sensor import Sensor
from rl_ai2thor.ai2thor_sensors import ScaleBothSides
=======
from rl_base.sensor import Sensor, RGBSensor, DepthSensor
from rl_base.task import Task
from rl_robothor.robothor_environment import RoboThorEnvironment
from rl_robothor.robothor_tasks import PointNavTask
from utils.misc_utils import prepare_locals_for_super
>>>>>>> de752be3


class RGBSensorRoboThor(RGBSensor[RoboThorEnvironment, Task[RoboThorEnvironment]]):
    """Sensor for RGB images in RoboTHOR.

    Returns from a running RoboThorEnvironment instance, the current RGB
    frame corresponding to the agent's egocentric view.
    """

    def frame_from_env(self, env: RoboThorEnvironment) -> np.ndarray:
        return env.current_frame.copy()


class GPSCompassSensorRoboThor(Sensor[RoboThorEnvironment, PointNavTask]):
    def __init__(self, uuid: str = "target_coordinates_ind", **kwargs: Any):
        observation_space = gym.spaces.Box(
            low=np.finfo(np.float32).min,
            high=np.finfo(np.float32).max,
            shape=(2,),
            dtype=np.float32,
        )
        super().__init__(**prepare_locals_for_super(locals()))

    def _compute_pointgoal(self, source_position, source_rotation, goal_position):
        direction_vector = goal_position - source_position
        direction_vector_agent = self.quaternion_rotate_vector(
            source_rotation.inverse(), direction_vector
        )

        rho, phi = GPSCompassSensorRoboThor.cartesian_to_polar(
            direction_vector_agent[2], -direction_vector_agent[0]
        )
        return np.array([rho, phi], dtype=np.float32)

    @staticmethod
    def quaternion_from_y_angle(angle: float) -> np.quaternion:
        r"""Creates a quaternion from rotation angle around y axis
        """
        return GPSCompassSensorRoboThor.quaternion_from_coeff(
            np.array(
                [0.0, np.sin(np.pi * angle / 360.0), 0.0, np.cos(np.pi * angle / 360.0)]
            )
        )

    @staticmethod
    def quaternion_from_coeff(coeffs: np.ndarray) -> np.quaternion:
        r"""Creates a quaternions from coeffs in [x, y, z, w] format
        """
        quat = np.quaternion(0, 0, 0, 0)
        quat.real = coeffs[3]
        quat.imag = coeffs[0:3]
        return quat

    @staticmethod
    def cartesian_to_polar(x, y):
        rho = np.sqrt(x ** 2 + y ** 2)
        phi = np.arctan2(y, x)
        return rho, phi

    @staticmethod
    def quaternion_rotate_vector(quat: np.quaternion, v: np.array) -> np.array:
        r"""Rotates a vector by a quaternion
        Args:
            quaternion: The quaternion to rotate by
            v: The vector to rotate
        Returns:
            np.array: The rotated vector
        """
        vq = np.quaternion(0, 0, 0, 0)
        vq.imag = v
        return (quat * vq * quat.inverse()).imag

    def get_observation(
        self,
        env: RoboThorEnvironment,
        task: Optional[PointNavTask],
        *args: Any,
        **kwargs: Any
    ) -> Any:

        agent_state = env.agent_state()
        agent_position = np.array([agent_state[k] for k in ["x", "y", "z"]])
        rotation_world_agent = self.quaternion_from_y_angle(
            agent_state["rotation"]["y"]
        )

        goal_position = np.array([task.task_info["target"][k] for k in ["x", "y", "z"]])

        return self._compute_pointgoal(
            agent_position, rotation_world_agent, goal_position
        )


<<<<<<< HEAD
def quaternion_from_y_angle(angle: float) -> np.quaternion:
    r"""Creates a quaternion from rotation angle around y axis
    """
    return quaternion_from_coeff(np.array([0.0, np.sin(np.pi*angle/360.0), 0.0, np.cos(np.pi*angle/360.0)]))


def quaternion_from_coeff(coeffs: np.ndarray) -> np.quaternion:
    r"""Creates a quaternions from coeffs in [x, y, z, w] format
    """
    quat = np.quaternion(0, 0, 0, 0)
    quat.real = coeffs[3]
    quat.imag = coeffs[0:3]
    return quat


def cartesian_to_polar(x, y):
    rho = np.sqrt(x ** 2 + y ** 2)
    phi = np.arctan2(y, x)
    return rho, phi


def quaternion_rotate_vector(quat: np.quaternion, v: np.array) -> np.array:
    r"""Rotates a vector by a quaternion
    Args:
        quaternion: The quaternion to rotate by
        v: The vector to rotate
    Returns:
        np.array: The rotated vector
    """
    vq = np.quaternion(0, 0, 0, 0)
    vq.imag = v
    return (quat * vq * quat.inverse()).imag


class DepthSensorRoboThor(Sensor[RoboThorEnvironment, PointNavTask]):
    def __init__(self, config: Dict[str, Any], *args: Any, **kwargs: Any):
        super().__init__(config, *args, **kwargs)

        def f(x, k, default):
            return x[k] if k in x else default

        self.uuid = f(config, "uuid", None)
        self.height: Optional[int] = f(config, "height", None)
        self.width: Optional[int] = f(config, "width", None)
        self.should_normalize = f(config, "use_resnet_normalization", False)

        assert (self.width is None) == (self.height is None), (
            "In RGBSensorThor's config, "
            "either both height/width must be None or neither."
        )

        self.norm_means = np.array([0.5], dtype=np.float32)
        self.norm_sds = np.array([[0.25]], dtype=np.float32)

        shape = None if self.height is None else (self.height, self.width, 3)
        if not self.should_normalize:
            low = 0.0
            high = 1.0
            self.observation_space = gym.spaces.Box(low=low, high=high, shape=shape)
        else:
            low = np.tile(-self.norm_means / self.norm_sds, shape[:-1] + (1,))
            high = np.tile((1 - self.norm_means) / self.norm_sds, shape[:-1] + (1,))
            self.observation_space = gym.spaces.Box(low=low, high=high)

        self.scaler = (
            None
            if self.width is None
            else ScaleBothSides(width=self.width, height=self.height)
        )

        self.to_pil = transforms.ToPILImage()

    def _get_uuid(self, *args: Any, **kwargs: Any) -> str:
        return "depth_lowres"

    def _get_observation_space(self) -> gym.spaces.Box:
        return typing.cast(gym.spaces.Box, self.observation_space)

    def get_observation(
            self,
            env: RoboThorEnvironment,
            task: Optional[PointNavTask]=None,
            *args: Any,
            **kwargs: Any
    ) -> Any:
        depth = env.current_depth.copy()

        assert depth.dtype in [np.uint8, np.float32]

        if depth.dtype == np.uint8:
            depth = depth.astype(np.float32) / 255.0

        if self.should_normalize:
            depth -= self.norm_means
            depth /= self.norm_sds

        if self.scaler is not None and depth.shape[:2] != (self.height, self.width):
            depth = np.array(self.scaler(self.to_pil(depth)), dtype=np.float32)
=======
class DepthSensorRoboThor(DepthSensor[RoboThorEnvironment, Task[RoboThorEnvironment]]):
    # For backwards compatibility
    def __init__(
        self,
        use_resnet_normalization: Optional[bool] = None,
        use_normalization: Optional[bool] = None,
        mean: Optional[np.ndarray] = np.array([[0.5]], dtype=np.float32),
        stdev: Optional[np.ndarray] = np.array([[0.25]], dtype=np.float32),
        height: Optional[int] = None,
        width: Optional[int] = None,
        uuid: str = "depth",
        output_shape: Optional[Tuple[int, ...]] = None,
        output_channels: int = 1,
        unnormalized_infimum: float = 0.0,
        unnormalized_supremum: float = 5.0,
        scale_first: bool = False,
        **kwargs: Any
    ):
        # Give priority to use_normalization, but use_resnet_normalization for backward compat. if not set
        if use_resnet_normalization is not None and use_normalization is None:
            use_normalization = use_resnet_normalization
        elif use_normalization is None:
            use_normalization = False
>>>>>>> de752be3

        super().__init__(**prepare_locals_for_super(locals()))

<<<<<<< HEAD
        return depth


class ResNetRGBSensorHabitatCache(Sensor[RoboThorCachedEnvironment, Task[RoboThorEnvironment]]):
    def __init__(self, config: Dict[str, Any], *args: Any, **kwargs: Any):
        super().__init__(config, *args, **kwargs)

        def f(x, k, default):
            return x[k] if k in x else default

        self.uuid = f(config, "uuid", None)
        self.height: Optional[int] = f(config, "height", None)
        self.width: Optional[int] = f(config, "width", None)
        self.should_normalize = f(config, "use_resnet_normalization", False)

        shape = (512, 7, 7)
        low = 0.0
        high = 1.0
        self.observation_space = gym.spaces.Box(low=low, high=high, shape=shape)

    def _get_uuid(self, *args: Any, **kwargs: Any) -> str:
        return "rgb_resnet"

    def _get_observation_space(self) -> gym.spaces.Box:
        return typing.cast(gym.spaces.Box, self.observation_space)

    def get_observation(
            self,
            env: RoboThorEnvironment,
            task: Optional[PointNavTask]=None,
            *args: Any,
            **kwargs: Any
    ) -> Any:
        return env.current_frame
=======
    def frame_from_env(self, env: RoboThorEnvironment) -> np.ndarray:
        return env.current_depth.copy()
>>>>>>> de752be3
<|MERGE_RESOLUTION|>--- conflicted
+++ resolved
@@ -1,22 +1,17 @@
-from typing import Any, Tuple, Optional
+from typing import Any, Tuple, Optional, Dict
+import typing
 
 import gym
 import numpy as np
 import quaternion  # noqa # pylint: disable=unused-import
-
-<<<<<<< HEAD
+import torchvision.transforms as transforms
+
+from rl_ai2thor.ai2thor_sensors import ScaleBothSides
+from rl_base.sensor import Sensor, RGBSensor, DepthSensor
+from rl_base.task import Task
 from rl_robothor.robothor_environment import RoboThorEnvironment, RoboThorCachedEnvironment
 from rl_robothor.robothor_tasks import PointNavTask
-from rl_base.task import Task
-from rl_base.sensor import Sensor
-from rl_ai2thor.ai2thor_sensors import ScaleBothSides
-=======
-from rl_base.sensor import Sensor, RGBSensor, DepthSensor
-from rl_base.task import Task
-from rl_robothor.robothor_environment import RoboThorEnvironment
-from rl_robothor.robothor_tasks import PointNavTask
 from utils.misc_utils import prepare_locals_for_super
->>>>>>> de752be3
 
 
 class RGBSensorRoboThor(RGBSensor[RoboThorEnvironment, Task[RoboThorEnvironment]]):
@@ -110,7 +105,6 @@
         )
 
 
-<<<<<<< HEAD
 def quaternion_from_y_angle(angle: float) -> np.quaternion:
     r"""Creates a quaternion from rotation angle around y axis
     """
@@ -209,36 +203,6 @@
 
         if self.scaler is not None and depth.shape[:2] != (self.height, self.width):
             depth = np.array(self.scaler(self.to_pil(depth)), dtype=np.float32)
-=======
-class DepthSensorRoboThor(DepthSensor[RoboThorEnvironment, Task[RoboThorEnvironment]]):
-    # For backwards compatibility
-    def __init__(
-        self,
-        use_resnet_normalization: Optional[bool] = None,
-        use_normalization: Optional[bool] = None,
-        mean: Optional[np.ndarray] = np.array([[0.5]], dtype=np.float32),
-        stdev: Optional[np.ndarray] = np.array([[0.25]], dtype=np.float32),
-        height: Optional[int] = None,
-        width: Optional[int] = None,
-        uuid: str = "depth",
-        output_shape: Optional[Tuple[int, ...]] = None,
-        output_channels: int = 1,
-        unnormalized_infimum: float = 0.0,
-        unnormalized_supremum: float = 5.0,
-        scale_first: bool = False,
-        **kwargs: Any
-    ):
-        # Give priority to use_normalization, but use_resnet_normalization for backward compat. if not set
-        if use_resnet_normalization is not None and use_normalization is None:
-            use_normalization = use_resnet_normalization
-        elif use_normalization is None:
-            use_normalization = False
->>>>>>> de752be3
-
-        super().__init__(**prepare_locals_for_super(locals()))
-
-<<<<<<< HEAD
-        return depth
 
 
 class ResNetRGBSensorHabitatCache(Sensor[RoboThorCachedEnvironment, Task[RoboThorEnvironment]]):
@@ -271,8 +235,4 @@
             *args: Any,
             **kwargs: Any
     ) -> Any:
-        return env.current_frame
-=======
-    def frame_from_env(self, env: RoboThorEnvironment) -> np.ndarray:
-        return env.current_depth.copy()
->>>>>>> de752be3
+        return env.current_frame