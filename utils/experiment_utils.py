--- conflicted
+++ resolved
@@ -146,21 +146,13 @@
         A dictionary of `scalar key -> current mean` pairs corresponding to those
         values added with `add_scalars`.
         """
-<<<<<<< HEAD
         means = {k: float(self._sums[k] / self._counts[k]) for k in self._sums}
+        self.reset()
+        return means
+
+    def reset(self):
         self._sums = {}
         self._counts = {}
-        return means
-=======
-        means = OrderedDict(
-            [(k, float(self._sums[k] / self._counts[k])) for k in self._sums]
-        )
-        self.reset()
-        return means
-
-    def reset(self):
-        self._sums = OrderedDict()
-        self._counts = OrderedDict()
 
     def sums(self):
         return copy.copy(self._sums)
@@ -169,10 +161,7 @@
         return copy.copy(self._counts)
 
     def means(self):
-        return OrderedDict(
-            [(k, float(self._sums[k] / self._counts[k])) for k in self._sums]
-        )
->>>>>>> eb330eff
+        return {k: float(self._sums[k] / self._counts[k]) for k in self._sums}
 
     @property
     def empty(self):
