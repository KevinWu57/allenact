import abc
import json
from typing import Dict, Any, Union, Optional, List, Tuple, Sequence, Callable

import numpy as np
from matplotlib import pyplot as plt, markers
from matplotlib.collections import LineCollection
from matplotlib.figure import Figure

from onpolicy_sync.storage import RolloutStorage
from utils.experiment_utils import Builder
<<<<<<< HEAD
from utils.system import LOGGER
from rl_base.common import ActorCriticOutput
import math
=======
from utils.system import get_logger
from utils.tensor_utils import SummaryWriter, tile_images, process_video
>>>>>>> de752be3


class AbstractViz:
    rollout_episode_default_axis: int = 1
    rnn_hidden_memory: Tuple[str, str] = (
        "memory",
        RolloutStorage.DEFAULT_RNN_MEMORY_ACCESSOR,
    )  # to be used to access rnn hidden from memory

    def __init__(
        self,
        label: Optional[str] = None,
        vector_task_sources: Sequence[Tuple[str, Dict[str, Any]]] = (),
        rollout_sources: Sequence[Union[str, Sequence[str]]] = (),
        actor_critic_source: bool = False,
    ):
        self.label = label
        self.vector_task_sources = list(vector_task_sources)
        self.rollout_sources = [
            [entry] if isinstance(entry, str) else list(entry)
            for entry in rollout_sources
        ]
        self.actor_critic_source = actor_critic_source

        self.mode: Optional[str] = None
        self.path_to_id: Optional[Sequence[str]] = None
        self.episode_ids: Optional[Sequence[Sequence[str]]] = None

    @staticmethod
    def _source_to_str(source, is_vector_task):
        source_type = "vector_task" if is_vector_task else "rollout"
        return "{}__{}".format(
            source_type,
            "__{}_sep__".format(source_type).join(["{}".format(s) for s in source]),
        )

    @staticmethod
    def _access(dictionary, path):
        path = path[::-1]
        while len(path) > 0:
            dictionary = dictionary[path.pop()]
        return dictionary

    def _setup(
        self,
        mode: str,
        path_to_id: Sequence[str],
        episode_ids: Sequence[Union[Sequence[str], str]],
        force: bool = False,
    ):
        self.mode = mode
        self.path_to_id = list(path_to_id)
        if self.episode_ids is None or force:
            self.episode_ids = (
                list(episode_ids)
                if not isinstance(episode_ids[0], str)
                else [list(episode_ids)]
            )

    @abc.abstractmethod
    def log(
        self,
        log_writer: SummaryWriter,
        task_outputs: Optional[List[Any]],
        render: Optional[Dict[str, List[Dict[str, Any]]]],
        num_steps: int,
    ):
        raise NotImplementedError()


class TrajectoryViz(AbstractViz):
    def __init__(
<<<<<<< HEAD
            self,
            path_to_trajectory: Sequence[str] = ("task_info", "followed_path"),
            path_to_target_location: Optional[Sequence[str]] = ("task_info", "target_position"),
            x: str = "x",
            y: str = "z",
            path_to_rot_degrees: Optional[Sequence[str]] = ("rotation",),
            adapt_rotation: Optional[Callable[[float], float]] = lambda x: math.degrees(x) - 90,
            label: str = "trajectory",
            figsize: Tuple[int, int] = (2, 2),
            fontsize: int = 5,
            start_marker_shape: str = "$\spadesuit$",
            start_marker_scale: int = 100,
=======
        self,
        path_to_trajectory: Sequence[str] = ("task_info", "followed_path"),
        path_to_target_location: Optional[Sequence[str]] = (
            "task_info",
            "target_position",
        ),
        x: str = "x",
        y: str = "z",
        path_to_rot_degrees: Optional[Sequence[str]] = ("rotation", "y"),
        adapt_rotation: Optional[Callable[[float], float]] = None,
        label: str = "trajectory",
        figsize: Tuple[int, int] = (2, 2),
        fontsize: int = 5,
        start_marker_shape: str = "$\spadesuit$",
        start_marker_scale: int = 100,
>>>>>>> de752be3
    ):
        super().__init__(label)
        self.path_to_trajectory = list(path_to_trajectory)
        self.path_to_target_location = (
            list(path_to_target_location)
            if path_to_target_location is not None
            else None
        )
        self.adapt_rotation = adapt_rotation
        self.x = x
        self.y = y
        self.path_to_rot_degrees = (
            list(path_to_rot_degrees) if path_to_rot_degrees is not None else None
        )
        self.figsize = figsize
        self.fontsize = fontsize
        self.start_marker_shape = start_marker_shape
        self.start_marker_scale = start_marker_scale

    def log(
        self,
        log_writer: SummaryWriter,
        task_outputs: Optional[List[Any]],
        render: Optional[Dict[str, List[Dict[str, Any]]]],
        num_steps: int,
    ):
        if task_outputs is None:
            return

        all_episodes = {
            self._access(episode, self.path_to_id): episode for episode in task_outputs
        }

        for page, current_ids in enumerate(self.episode_ids):
            figs = []
            for episode_id in current_ids:
                # assert episode_id in all_episodes
                if episode_id not in all_episodes:
                    get_logger().warning(
                        "skipping viz for missing episode {}".format(episode_id)
                    )
                    continue
                figs.append(self.make_fig(all_episodes[episode_id], episode_id))
            if len(figs) == 0:
                continue
            log_writer.add_figure(
                "{}/{}_group{}".format(self.mode, self.label, page),
                figs,
                global_step=num_steps,
            )
            plt.close(
                "all"
            )  # close all current figures (SummaryWriter already closes all figures we log)

    def make_fig(self, episode, episode_id):
        # From https://nbviewer.jupyter.org/github/dpsanders/matplotlib-examples/blob/master/colorline.ipynb
        def colorline(
            x,
            y,
            z=None,
            cmap=plt.get_cmap("cool"),
            norm=plt.Normalize(0.0, 1.0),
            linewidth=2,
            alpha=1.0,
            zorder=1,
        ):
            """Plot a colored line with coordinates x and y.

            Optionally specify colors in the array z

            Optionally specify a colormap, a norm function and a line width.
            """

            def make_segments(x, y):
                """Create list of line segments from x and y coordinates, in
                the correct format for LineCollection:

                an array of the form  numlines x (points per line) x 2
                (x and y) array
                """
                points = np.array([x, y]).T.reshape(-1, 1, 2)
                segments = np.concatenate([points[:-1], points[1:]], axis=1)
                return segments

            # Default colors equally spaced on [0,1]:
            if z is None:
                z = np.linspace(0.0, 1.0, len(x))

            # Special case if a single number:
            if not hasattr(
                z, "__iter__"
            ):  # to check for numerical input -- this is a hack
                z = np.array([z])

            z = np.asarray(z)

            segments = make_segments(x, y)
            lc = LineCollection(
                segments,
                array=z,
                cmap=cmap,
                norm=norm,
                linewidth=linewidth,
                alpha=alpha,
                zorder=zorder,
            )

            ax = plt.gca()
            ax.add_collection(lc)

            return lc

        trajectory = self._access(episode, self.path_to_trajectory)

        x, y = [], []
        for xy in trajectory:
            x.append(xy[self.x])
            y.append(xy[self.y])

        fig, ax = plt.subplots(figsize=self.figsize)
        colorline(x, y, zorder=1)

        start_marker = markers.MarkerStyle(marker=self.start_marker_shape)
        if self.path_to_rot_degrees is not None:
            rot_degrees = float(self._access(trajectory[0], self.path_to_rot_degrees))
            if self.adapt_rotation is not None:
                rot_degrees = self.adapt_rotation(rot_degrees)
            start_marker._transform = start_marker.get_transform().rotate_deg(
                rot_degrees
            )

        ax.scatter(
            [x[0]], [y[0]], marker=start_marker, zorder=2, s=self.start_marker_scale
        )
        ax.scatter([x[-1]], [y[-1]], marker="s")  # stop

        if self.path_to_target_location is not None:
            target = self._access(episode, self.path_to_target_location)
            ax.scatter([target[self.x]], [target[self.y]], marker="*")

        ax.set_title(episode_id, fontsize=self.fontsize)
        ax.tick_params(axis="x", labelsize=self.fontsize)
        ax.tick_params(axis="y", labelsize=self.fontsize)

        return fig


class AgentViewViz(AbstractViz):
    def __init__(
        self,
        label: str = "agent_view",
        max_clip_length: int = 100,  # control memory used when converting groups of images into clips
        max_video_length: int = -1,  # no limit, if > 0, limit the maximum video length (discard last frames)
        vector_task_source: Tuple[str, Dict[str, Any]] = (
            "render",
            {"mode": "raw_rgb_list"},
        ),
        episode_ids: Optional[Sequence[Union[Sequence[str], str]]] = None,
    ):
        super().__init__(label, vector_task_sources=[vector_task_source])
        self.max_clip_length = max_clip_length
        self.max_video_length = max_video_length

        self.episode_ids = (
            list(episode_ids)
            if not isinstance(episode_ids[0], str)
            else [list(episode_ids)]
        )

    def log(
        self,
        log_writer: SummaryWriter,
        task_outputs: Optional[List[Any]],
        render: Optional[Dict[str, List[Dict[str, Any]]]],
        num_steps: int,
    ):
        if render is None:
            return

        datum_id = self._source_to_str(self.vector_task_sources[0], is_vector_task=True)
        for page, current_ids in enumerate(self.episode_ids):
            images = []  # list of lists of rgb frames
            for episode_id in current_ids:
                # assert episode_id in render
                if episode_id not in render:
                    get_logger().warning(
                        "skipping viz for missing episode {}".format(episode_id)
                    )
                    continue
                # TODO overlay episode id?
                images.append([step[datum_id] for step in render[episode_id]])
            if len(images) == 0:
                continue
            # for saveit, image in enumerate(images[0]):
            #     import cv2
            #
            #     cv2.imwrite("dump{}.png".format(saveit), image[:, :, ::-1])
            vid = self.make_vid(images)
            if vid is not None:
                log_writer.add_vid(
                    "{}/{}_group{}".format(self.mode, self.label, page),
                    vid,
                    global_step=num_steps,
                )

    def make_vid(self, images):
        max_length = max([len(ep) for ep in images])

        if max_length == 0:
            return None

        valid_im = None
        for ep in images:
            if len(ep) > 0:
                valid_im = ep[0]
                break

        frames = []
        for it in range(max_length):
            current_images = []
            for ep in images:
                if it < len(ep):
                    current_images.append(ep[it])
                else:
                    if it == 0:
                        current_images.append(np.zeros_like(valid_im))
                    else:
                        gray = ep[-1].copy()
                        gray[:, :, 0] = gray[:, :, 2] = gray[:, :, 1]
                        current_images.append(gray)
            frames.append(tile_images(current_images))

        return process_video(frames, self.max_clip_length, self.max_video_length)


class AbstractTensorViz(AbstractViz):
    def __init__(
        self,
        rollout_source: Union[str, Sequence[str]],
        label: Optional[str] = None,
        figsize: Tuple[int, int] = (3, 3),
    ):
        if label is None:
            if isinstance(rollout_source, str):
                label = rollout_source[:]
            else:
                label = "/".join(rollout_source)

        super().__init__(label, rollout_sources=[rollout_source])

        self.figsize = figsize
        self.datum_id = self._source_to_str(
            self.rollout_sources[0], is_vector_task=False
        )

    def log(
        self,
        log_writer: SummaryWriter,
        task_outputs: Optional[List[Any]],
        render: Optional[Dict[str, List[Dict[str, Any]]]],
        num_steps: int,
    ):
        if render is None:
            return

        for page, current_ids in enumerate(self.episode_ids):
            figs = []
            for episode_id in current_ids:
                # assert (
                #     episode_id in render and len(render[episode_id]) > 0
                # ), "missing or empty episode {}".format(episode_id)
                if episode_id not in render or len(render[episode_id]) == 0:
                    get_logger().warning(
                        "skipping viz for missing or 0-length episode {}".format(
                            episode_id
                        )
                    )
                    continue
                episode_src = [
                    step[self.datum_id]
                    for step in render[episode_id]
                    if self.datum_id in step
                ]

                # query = self._source_to_str(self.rnn_hidden_memory, is_vector_task=False)
                # assert query == self.datum_id
                # for debug_it in range(min(10, len(episode_src))):
                #     get_logger().debug("basic to_render {} {} {} {}".format(self.datum_id, episode_id, debug_it, episode_src[debug_it][..., 0]))

                # TODO missing tensor for last step if this is last episode in sampler
                # get_logger().debug("found {} for {} steps from total {} steps".format(self.datum_id, len(episode_src), len(render[episode_id])))
                figs.append(self.make_fig(episode_src, episode_id))
            if len(figs) == 0:
                continue
            log_writer.add_figure(
                "{}/{}_group{}".format(self.mode, self.label, page),
                figs,
                global_step=num_steps,
            )
            plt.close(
                "all"
            )  # close all current figures (SummaryWriter already closes all figures we log)

    @abc.abstractmethod
    def make_fig(self, episode_src: Sequence[np.ndarray], episode_id: str) -> Figure:
        raise NotImplementedError()


class TensorViz1D(AbstractTensorViz):
    def __init__(
        self,
        rollout_source: Union[str, Sequence[str]] = "action_log_probs",
        label: Optional[str] = None,
        figsize: Tuple[int, int] = (3, 3),
    ):
        super().__init__(rollout_source, label, figsize)

    def make_fig(self, episode_src, episode_id):
        assert episode_src[0].size == 1

        # Concatenate along step axis (0)
        seq = np.concatenate(episode_src, axis=0)

        fig, ax = plt.subplots(figsize=self.figsize)
        ax.plot(seq)
        ax.set_title(episode_id)
        return fig


class TensorViz2D(AbstractTensorViz):
    def __init__(
        self,
        rollout_source: Union[str, Sequence[str]] = AbstractViz.rnn_hidden_memory,
        label: Optional[str] = None,
        figsize: Tuple[int, int] = (10, 10),
        fontsize: int = 5,
    ):
        super().__init__(rollout_source, label, figsize)
        self.fontsize = fontsize

    def make_fig(self, episode_src, episode_id):
        # Concatenate along step axis (0)
        seq = np.concatenate(
            episode_src, axis=0
        ).squeeze()  # remove num_layers if it's equal to 1, else die
        assert len(seq.shape) == 2, "No support for higher-dimensions"

        # get_logger().debug("basic {} h render {}".format(episode_id, seq[:10, 0]))

        fig, ax = plt.subplots(figsize=self.figsize)
        ax.matshow(seq)

        ax.set_xlabel(episode_id, fontsize=self.fontsize)
        ax.tick_params(axis="x", labelsize=self.fontsize)
        ax.tick_params(axis="y", labelsize=self.fontsize)
        ax.tick_params(bottom=False)

        ax.set_aspect("auto")
        plt.tight_layout()

        return fig


class ActorViz(AbstractViz):
    def __init__(
        self,
        label: str = "action_probs",
        action_names_path: Optional[Sequence[str]] = ("task_info", "action_names"),
        figsize: Tuple[int, int] = (1, 5),
        fontsize: int = 5,
    ):
        super().__init__(label, actor_critic_source=True)
        self.action_names_path = (
            list(action_names_path) if action_names_path is not None else None
        )
        self.figsize = figsize
        self.fontsize = fontsize
        self.action_names = None

    def log(
        self,
        log_writer: SummaryWriter,
        task_outputs: Optional[List[Any]],
        render: Optional[Dict[str, List[Dict[str, Any]]]],
        num_steps: int,
    ):
        if render is None:
            return

        if (
            self.action_names is None
            and task_outputs is not None
            and len(task_outputs) > 0
            and self.action_names_path is not None
        ):
            self.action_names = list(
                self._access(task_outputs[0], self.action_names_path)
            )

        for page, current_ids in enumerate(self.episode_ids):
            figs = []
            for episode_id in current_ids:
                # assert episode_id in render
                if episode_id not in render:
                    get_logger().warning(
                        "skipping viz for missing episode {}".format(episode_id)
                    )
                    continue
                episode_src = [
                    step["actor_probs"]
                    for step in render[episode_id]
                    if "actor_probs" in step
                ]
                assert len(episode_src) == len(render[episode_id])
                figs.append(self.make_fig(episode_src, episode_id))
            if len(figs) == 0:
                continue
            log_writer.add_figure(
                "{}/{}_group{}".format(self.mode, self.label, page),
                figs,
                global_step=num_steps,
            )
            plt.close(
                "all"
            )  # close all current figures (SummaryWriter already closes all figures we log)

    def make_fig(self, episode_src, episode_id):
        # Concatenate along step axis (0, reused from kept sampler axis)
        mat = np.concatenate(episode_src, axis=0)

        fig, ax = plt.subplots(figsize=self.figsize)
        ax.matshow(mat)

        if self.action_names is not None:
            assert len(self.action_names) == mat.shape[1]
            ax.set_xticklabels([""] + self.action_names, rotation="vertical")

        ax.set_xlabel(episode_id, fontsize=self.fontsize)
        ax.tick_params(axis="x", labelsize=self.fontsize)
        ax.tick_params(axis="y", labelsize=self.fontsize)
        ax.tick_params(bottom=False)

        # Gridlines based on minor ticks
        ax.set_yticks(np.arange(-0.5, mat.shape[0], 1), minor=True)
        ax.set_xticks(np.arange(-0.5, mat.shape[1], 1), minor=True)
        ax.grid(which="minor", color="w", linestyle="-", linewidth=0.05)
        ax.tick_params(
            axis="both", which="minor", left=False, top=False, right=False, bottom=False
        )

        ax.set_aspect("auto")
        plt.tight_layout()
        return fig


class SimpleViz(AbstractViz):
    def __init__(
        self,
        episode_ids: Sequence[Union[Sequence[str], str]],
        path_to_id: Sequence[str] = ("task_info", "id"),
        mode: str = "valid",
        force_episodes: bool = False,
        *viz,
        **kw_viz,
    ):
        super().__init__()
        self._setup(mode, path_to_id, episode_ids)
        self.force_episodes = force_episodes

        self.all_episode_ids = self._episodes_set()

        self.viz = [
            v() if isinstance(v, Builder) else v
            for v in viz
            if isinstance(v, Builder) or isinstance(v, AbstractViz)
        ] + [
            v() if isinstance(v, Builder) else v
            for k, v in kw_viz.items()
            if isinstance(v, Builder) or isinstance(v, AbstractViz)
        ]

        (
            self.rollout_sources,
            self.vector_task_sources,
            self.actor_critic_source,
        ) = self._setup_sources()

        self.data = {}  # dict of episode id to list of dicts with collected data
        self.last_it2epid = []

    def _setup_sources(self):
        rollout_sources, vector_task_sources = [], []
        labels = []
        actor_critic_source = False
        new_episodes = []
        for v in self.viz:
            labels.append(v.label)
            rollout_sources += v.rollout_sources
            vector_task_sources += v.vector_task_sources
            actor_critic_source |= v.actor_critic_source

            if v.episode_ids is not None and not self.force_episodes:
                cur_episodes = self._episodes_set(v.episode_ids)
                for ep in cur_episodes:
                    if ep not in self.all_episode_ids:
                        new_episodes.append(ep)
                        get_logger().info(
                            "Added new episodes {} from {}".format(
                                new_episodes, v.label
                            )
                        )

            v._setup(
                self.mode, self.path_to_id, self.episode_ids, force=self.force_episodes
            )

        get_logger().info("Logging labels {}".format(labels))

        if len(new_episodes) > 0:
            get_logger().info("Added new episodes {}".format(new_episodes))
            self.episode_ids.append(new_episodes)
            self.all_episode_ids = self._episodes_set()

        # get_logger().debug("rollout sources {}".format(rollout_sources))
        # get_logger().debug("vector task sources {}".format(vector_task_sources))
        # get_logger().debug("actor-critic source {}".format(actor_critic_source))

        rol_flat = {json.dumps(src, sort_keys=True): src for src in rollout_sources}
        vt_flat = {json.dumps(src, sort_keys=True): src for src in vector_task_sources}

        rol_keys = list(set(rol_flat.keys()))
        vt_keys = list(set(vt_flat.keys()))

        return (
            [rol_flat[k] for k in rol_keys],
            [vt_flat[k] for k in vt_keys],
            actor_critic_source,
        )

    def _episodes_set(self, episode_list=None):
        all_episode_ids = []
        source = self.episode_ids if episode_list is None else episode_list
        for group in source:
            all_episode_ids += group
        return set(all_episode_ids)

    def empty(self):
        return len(self.data) == 0

    def _update(self, collected_data):
        for epid in collected_data:
            assert epid in self.data
            # get_logger().debug("Updating {} to {} ({} steps)".format(list(collected_data[epid].keys()), epid, len(self.data[epid])))
            self.data[epid][-1].update(collected_data[epid])
            # query = self._source_to_str(self.rnn_hidden_memory, is_vector_task=False)
            # if query in collected_data[epid]:
            #     get_logger().debug("basic collected {} {}".format(epid, self.data[epid][-1][query][..., 0]))

    def _append(self, vector_task_data):
        for epid in vector_task_data:
            if epid in self.data:
                # get_logger().debug("Appending {} to {} ({} steps)".format(list(vector_task_data[epid].keys()), epid, len(self.data[epid])))
                self.data[epid].append(vector_task_data[epid])
            else:
                # get_logger().debug("Append {} to new episode {}".format(list(vector_task_data[epid].keys()), epid))
                self.data[epid] = [vector_task_data[epid]]

    def _collect_actor_critic(self, actor_critic):
        actor_critic_data = {
            epid: dict() for epid in self.last_it2epid if epid in self.all_episode_ids
        }
        if len(actor_critic_data) > 0 and actor_critic is not None:
            if self.actor_critic_source:
                probs = actor_critic.distributions.probs
                values = actor_critic.values
                for it, epid in enumerate(self.last_it2epid):
                    if epid in actor_critic_data:
                        # Select current episode (sampler axis will be reused as step axis)
                        prob = (
                            probs.narrow(dim=0, start=it, length=1)
                            .to("cpu")
                            .detach()
                            .numpy()
                        )
                        assert "actor_probs" not in actor_critic_data[epid]
                        actor_critic_data[epid]["actor_probs"] = prob
                        val = (
                            values.narrow(dim=0, start=it, length=1)
                            .to("cpu")
                            .detach()
                            .numpy()
                        )
                        assert "critic_value" not in actor_critic_data[epid]
                        actor_critic_data[epid]["critic_value"] = val

        self._update(actor_critic_data)

    def _collect_rollout(self, rollout, alive):
        alive_set = set(alive)
        assert len(alive_set) == len(alive)
        alive_it2epid = [
            epid for it, epid in enumerate(self.last_it2epid) if it in alive_set
        ]
        # assert len(alive_it2epid) == len(it2epid) or len(self.last_it2epid) == 0
        rollout_data = {
            epid: dict() for epid in alive_it2epid if epid in self.all_episode_ids
        }
        if len(rollout_data) > 0 and rollout is not None:
            for source in self.rollout_sources:
                datum_id = self._source_to_str(source, is_vector_task=False)

                storage, path = source[0], source[1:]
                if source == self.rnn_hidden_memory:
                    path = rollout.DEFAULT_RNN_MEMORY_NAME

                # Access storage
                res = getattr(rollout, storage)
                episode_dim = self.rollout_episode_default_axis

                # Access sub-storage if path not empty
                if len(path) > 0:
                    # get_logger().debug("storage {} keys {} key {}".format(storage, rollout.reverse_flattened_spaces[storage], tuple(path)))
                    for path_step in rollout.reverse_flattened_spaces[storage][
                        tuple(path)
                    ]:
                        res = res[path_step]
                    res, episode_dim = res

                # get_logger().debug("basic res shape")

                # Select latest step
                res = res.narrow(
                    dim=0,  # step dimension
                    start=rollout.step - 1
                    if rollout.step > 0
                    else rollout.num_steps - 1,
                    length=1,
                )

                # get_logger().debug("basic collect h {}".format(res[..., 0]))

                for it, epid in enumerate(alive_it2epid):
                    if epid in rollout_data:
                        # Select current episode and remove episode/sampler axis
                        datum = (
                            res.narrow(dim=episode_dim, start=it, length=1)
                            .squeeze(axis=episode_dim)
                            .to("cpu")
                            .detach()
                            .numpy()
                        )
                        # get_logger().debug("basic collect ep {} h {}".format(epid, res[..., 0]))
                        assert datum_id not in rollout_data[epid]
                        rollout_data[epid][
                            datum_id
                        ] = datum.copy()  # copy needed when running on CPU!

        self._update(rollout_data)

    def _collect_vector_task(self, vector_task):
        it2epid = [
            self._access(info, self.path_to_id[1:])
            for info in vector_task.attr("task_info")
        ]
        # get_logger().debug("basic epids {}".format(it2epid))

        vector_task_data = {
            epid: dict() for epid in it2epid if epid in self.all_episode_ids
        }
        if len(vector_task_data) > 0:
            for (
                source
            ) in self.vector_task_sources:  # these are observations for next step!
                datum_id = self._source_to_str(source, is_vector_task=True)
                method, kwargs = source
                res = getattr(vector_task, method)(**kwargs)
                assert len(res) == len(it2epid)
                for datum, epid in zip(res, it2epid):
                    if epid in vector_task_data:
                        assert datum_id not in vector_task_data[epid]
                        vector_task_data[epid][datum_id] = datum

        self._append(vector_task_data)

        return it2epid

    # to be called by engine
    def collect(self, vector_task=None, alive=None, rollout=None, actor_critic=None):
        # # TODO assume we never revisit same episode? we have one entry per episode id in data
        # get_logger().debug("Data entries: {}".format(list(self.data.keys())))
        # for entry in self.data:
        #     get_logger().debug("{}: {} steps, last {}".format(entry, len(self.data[entry]), list(self.data[entry][-1].keys())))

        if actor_critic is not None:
            # in phase with last_it2epid
            self._collect_actor_critic(actor_critic)

        if alive is not None and rollout is not None:
            # in phase with last_it2epid that stay alive
            self._collect_rollout(rollout, alive)

        # Always call this one last!
        if vector_task is not None:
            # in phase with identifiers of current episodes from vector_task
            self.last_it2epid = self._collect_vector_task(vector_task)

        # # TODO Post checks for debugging
        # if alive is not None:
        #     assert len(alive) <= len(self.last_it2epid) or len(self.last_it2epid) == 0
        #     if vector_task is not None:
        #         assert len(alive) == len(self.last_it2epid)

    # to be called by engine
    def read_and_reset(self):
        res, self.data = self.data, {}
        # get_logger().debug("Returning episodes {}".format(list(res.keys())))
        return res

    # to be called by logger
    def log(
        self,
        log_writer: SummaryWriter,
        task_outputs: Optional[List[Any]],
        render: Optional[List[Any]],
        num_steps: int,
    ):
        for v in self.viz:
            # get_logger().debug("Logging {}".format(v.label))
            v.log(log_writer, task_outputs, render, num_steps)<|MERGE_RESOLUTION|>--- conflicted
+++ resolved
@@ -9,14 +9,11 @@
 
 from onpolicy_sync.storage import RolloutStorage
 from utils.experiment_utils import Builder
-<<<<<<< HEAD
-from utils.system import LOGGER
 from rl_base.common import ActorCriticOutput
 import math
-=======
 from utils.system import get_logger
 from utils.tensor_utils import SummaryWriter, tile_images, process_video
->>>>>>> de752be3
+LOGGER = get_logger()
 
 
 class AbstractViz:
@@ -89,20 +86,6 @@
 
 class TrajectoryViz(AbstractViz):
     def __init__(
-<<<<<<< HEAD
-            self,
-            path_to_trajectory: Sequence[str] = ("task_info", "followed_path"),
-            path_to_target_location: Optional[Sequence[str]] = ("task_info", "target_position"),
-            x: str = "x",
-            y: str = "z",
-            path_to_rot_degrees: Optional[Sequence[str]] = ("rotation",),
-            adapt_rotation: Optional[Callable[[float], float]] = lambda x: math.degrees(x) - 90,
-            label: str = "trajectory",
-            figsize: Tuple[int, int] = (2, 2),
-            fontsize: int = 5,
-            start_marker_shape: str = "$\spadesuit$",
-            start_marker_scale: int = 100,
-=======
         self,
         path_to_trajectory: Sequence[str] = ("task_info", "followed_path"),
         path_to_target_location: Optional[Sequence[str]] = (
@@ -118,7 +101,6 @@
         fontsize: int = 5,
         start_marker_shape: str = "$\spadesuit$",
         start_marker_scale: int = 100,
->>>>>>> de752be3
     ):
         super().__init__(label)
         self.path_to_trajectory = list(path_to_trajectory)
